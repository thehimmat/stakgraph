--- conflicted
+++ resolved
@@ -33,11 +33,7 @@
 git-url-parse = "0.4.5"
 tree-sitter-kotlin-sg = "0.*"
 tree-sitter-swift = "0.*"
-<<<<<<< HEAD
-tree-sitter-svelte-ng = "1.*"
-=======
 tree-sitter-java = "0.23.5"
->>>>>>> 96834e40
 # gitoxide-core = { version = "0.42.0", features = ["blocking-client"] }
 # gix = { version = "0.67.0", features = [
 #     "blocking-http-transport-reqwest-rust-tls",
