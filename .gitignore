--- conflicted
+++ resolved
@@ -46,12 +46,10 @@
 ast/.neo4j/
 ast/conf/
 
-<<<<<<< HEAD
 # PM2 ecosystem config (contains personal paths)
 ecosystem.config.js
 
 # Root level package-lock (empty, already ignored in mcp/)
 package-lock.json
-=======
-mcp/tmp
->>>>>>> 0cfbd1e7
+
+mcp/tmp